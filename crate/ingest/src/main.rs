#![recursion_limit = "128"]

use clap::{clap_app, crate_authors, crate_description, crate_version};
use common::*;
use failure::{format_err, Error};
use fallible_iterator::FallibleIterator;
use lazy_static::lazy_static;
use log::{error, info, warn};
use postgres::NoTls;
use r2d2_postgres::{r2d2, PostgresConnectionManager};
use regex::Regex;
use reqwest::{r#async::Client, StatusCode, Url};
use serde_json::from_value;
use serde_json::{Deserializer, Value};
use std::borrow::Cow;
use std::collections::{BTreeSet, HashSet};
use std::fs::{remove_file, File, OpenOptions};
use std::io::{self, BufReader, Read, Seek, SeekFrom};
use std::iter::Iterator;
use std::path::Path;
use std::sync::{Arc, RwLock};
use tokio::prelude::*;

use future::{err, ok, result};

macros::multi_either!(2);

lazy_static! {
    static ref DB_POOL: r2d2::Pool<PostgresConnectionManager<NoTls>> = r2d2::Pool::new(
        PostgresConnectionManager::new(SECRETS.postgres.connect.parse().unwrap(), NoTls)
    )
    .unwrap();
}

static PERMA_BLACKLIST: [&'static str; 0] = [];

struct Check<I> {
    iter: I,
}

impl<I> Check<I> {
    fn new(iter: I) -> Check<I> {
        Check { iter }
    }
}

impl<I, T, E> Iterator for Check<I>
where
    I: Iterator<Item = Result<T, E>>,
    E: std::fmt::Display,
{
    type Item = T;

    fn next(&mut self) -> Option<Self::Item> {
        match self.iter.next() {
            Some(res) => res.map(Some).map_err(le!()).unwrap_or(None),
            None => None,
        }
    }
}

fn ingest_json<R: Read + Send>(
    title: &str,
    mut already_have: Option<BTreeSet<i64>>,
    json_stream: R,
    verbose: bool,
) -> impl Future<Item = (), Error = ()> {
    let title = Arc::new(title.to_string());

    let json_iter = Deserializer::from_reader(json_stream).into_iter::<Value>();

    info!("Starting ingestion!");

    let check_json = Check::new(json_iter);

    // That's a lot of allocation...
    let to_submission = |mut post: Value| -> Result<Option<Submission>, Error> {
        let promo = post["promoted"].take();
        if !promo.is_null() && from_value(promo).map_err(Error::from)? {
            return Ok(None);
        }
        let id: String = from_value(post["id"].take()).map_err(Error::from)?;
        Ok(Some(Submission {
            id_int: i64::from_str_radix(&id, 36)
                .map_err(|e| format_err!("Couldn't parse number from ID '{}': {}", &id, e))?,
            id,
            author: from_value(post["author"].take()).map_err(Error::from)?,
            created_utc: match post["created_utc"].take() {
                Value::Number(n) => n
                    .as_i64()
                    .ok_or_else(|| format_err!("'created_utc' is not a valid i64"))?,
                Value::String(n) => n
                    .parse()
                    .map_err(|e| format_err!("'created_utc' can't be parsed as an i64: {}", e))?,
                _ => return Err(format_err!("'created_utc' is not a number or string")),
            },
            is_self: from_value(post["is_self"].take()).map_err(Error::from)?,
            over_18: from_value(post["over_18"].take()).map_err(Error::from)?,
            permalink: from_value(post["permalink"].take()).map_err(Error::from)?,
            score: from_value(post["score"].take()).map_err(Error::from)?,
            spoiler: from_value(post["spoiler"].take()).map_err(Error::from)?,
            subreddit: from_value(post["subreddit"].take()).map_err(Error::from)?,
            title: from_value(post["title"].take()).map_err(Error::from)?,
            url: from_value(post["url"].take()).map_err(Error::from)?,
        }))
    };

<<<<<<< HEAD
    // let thread_count = Arc::new(());
    let blacklist = Arc::new(RwLock::new(HashSet::<String>::new()));
=======
    let mut blacklist = HashSet::<Cow<str>>::new();
    blacklist.extend(PERMA_BLACKLIST.iter().map(|s| Cow::Borrowed(*s)));

    let blacklist = std::sync::RwLock::new(blacklist);
>>>>>>> 8dfc0f2d

    check_json
        .filter_map(|post| {
            let post = to_submission(post).map_err(le!()).ok()??;
            if !post.is_self
                && (EXT_RE.is_match(&post.url) || is_link_special(&post.url))
                && match already_have {
                    None => true,
                    Some(ref mut set) => {
                        let had = set.remove(&post.id_int);
                        if set.is_empty() {
                            already_have = None;
                        }
                        !had
                    }
                }
            {
                Some(post)
            } else {
                None
            }
        })
        .for_each(|mut post: Submission| {
            // let thread_count = thread_count.clone();
            let lazy_title = title.clone();
            let title = title.clone();
            let lazy_blacklist = blacklist.clone();
            let blacklist = blacklist.clone();
            tokio::spawn(
                future::lazy(move || {
                    let title = lazy_title;
                    let blacklist = lazy_blacklist;
                    post.url = post
                        .url
                        .replace("&amp;", "&")
                        .replace("&lt;", "<")
                        .replace("&gt;", ">");

                    let post_url = match Url::parse(&post.url) {
                        Ok(url) => url,
                        Err(e) => {
                            warn!("{}: {}: {} is invalid: {}", title, post.id, post.url, e);
                            return err(());
                        }
                    };

                    if post_url
                        .domain()
                        .map(|domain| blacklist.read().unwrap().contains(domain))
                        .unwrap_or(false)
                    {
                        if verbose {
                            warn!("{}: {}: {} is blacklisted", title, post.id, post.url);
                        }
                        return err(());
                    }

                    ok(post)
                })
                .and_then(move |post| {
                    let post_id = post.id.clone();
                    let post_url = post.url.clone();

                    let e_post_id = post.id.clone();
                    let e_post_url = post.url.clone();

<<<<<<< HEAD
                    let e_title = title.clone();

                    save_hash(post.url.clone(), HashDest::Images)
                        .and_then(move |(_hash, _hash_dest, image_id, exists)| {
                            (result(save_post(&DB_POOL, &post, image_id)), ok(exists))
                        })
                        .map(move |(post_exists, exists)| {
                            if !post_exists {
                                if verbose {
                                    if exists {
                                        info!(
                                            "{}: {}: {} already exists",
                                            title, post_id, post_url
                                        );
                                    } else {
                                        info!(
                                            "{}: {}: {} successfully hashed",
                                            title, post_id, post_url
                                        );
                                    }
                                }
                            } else {
                                warn!("{}: post ID {} already recorded", title, post_id);
                            }
                        })
                        .map_err(move |ue| {
                            let post_id = e_post_id;
                            let post_url = e_post_url;
                            match ue.source {
                                Source::Internal => {
                                    error!(
                                        "{}: {}: {}: {}{}{}{}",
                                        e_title,
                                        post_id,
                                        post_url,
                                        ue.file.unwrap_or(""),
                                        ue.line
                                            .map(|line| Cow::Owned(format!("#{}", line)))
                                            .unwrap_or(Cow::Borrowed("")),
                                        if ue.file.is_some() || ue.line.is_some() {
                                            ": "
                                        } else {
                                            ""
                                        },
                                        ue.error
                                    );
                                    std::process::exit(1);
                                }
                                _ => {
                                    if let Some(e) = ue.error.downcast_ref::<reqwest::Error>() {
                                        if let Some(StatusCode::NOT_FOUND) = e.status() {
                                            if !verbose {
                                                return;
                                            }
                                        } else if e.is_timeout()
                                            || e.get_ref()
                                                .and_then(|e| e.downcast_ref::<hyper::Error>())
                                                .map(hyper::Error::is_connect)
                                                .unwrap_or(false)
                                        {
                                            if is_link_special(&post_url) {
                                                error!(
                                                    "{}: {}: {}: Special link timed out",
                                                    e_title, post_id, post_url
                                                );
                                                std::process::exit(1);
                                            }
                                            if let Ok(url) = Url::parse(&post_url) {
                                                if let Some(domain) = url.domain() {
                                                    blacklist
                                                        .write()
                                                        .unwrap()
                                                        .insert(domain.to_string());
                                                }
                                            }
                                        }
=======
            let image_id = match save_hash(&post.url, HashDest::Images) {
                Ok((_hash, _hash_dest, image_id, exists)) => {
                    if verbose {
                        if exists {
                            info!("{}: {}: {} already exists", title, post.id, post.url);
                        } else {
                            info!("{}: {}: {} successfully hashed", title, post.id, post.url);
                        }
                    }
                    Some(image_id)
                }
                Err(ue) => match ue.source {
                    Source::Internal => {
                        error!(
                            "{}: {}: {}: {}{}{}{}",
                            title,
                            post.id,
                            post.url,
                            ue.file.unwrap_or(""),
                            ue.line
                                .map(|line| Cow::Owned(format!("#{}", line)))
                                .unwrap_or(Cow::Borrowed("")),
                            if ue.file.is_some() || ue.line.is_some() {
                                ": "
                            } else {
                                ""
                            },
                            ue.error
                        );
                        std::process::exit(1);
                    }
                    _ => {
                        warn!("{}: {}: {} failed: {}", title, post.id, post.url, ue.error);
                        if let Some(e) = ue.error.downcast_ref::<reqwest::Error>() {
                            if let Some(StatusCode::NOT_FOUND) = e.status() {
                                if !verbose {
                                    return;
                                }
                            } else if e.is_timeout()
                                || e.get_ref()
                                    .and_then(|e| e.downcast_ref::<hyper::Error>())
                                    .map(hyper::Error::is_connect)
                                    .unwrap_or(false)
                            {
                                if is_link_important(&post.url) {
                                    error!(
                                        "{}: {}: {}: Special link timed out",
                                        title, post.id, post.url
                                    );
                                    std::process::exit(1);
                                }
                                if let Ok(url) = Url::parse(&post.url) {
                                    if let Some(domain) = url.domain() {
                                        blacklist
                                            .write()
                                            .unwrap()
                                            .insert(Cow::Owned(domain.to_string()));
>>>>>>> 8dfc0f2d
                                    }
                                    warn!(
                                        "{}: {}: {} failed: {}",
                                        e_title, post_id, post_url, ue.error
                                    );
                                }
<<<<<<< HEAD
                            };
                        })
                })
                .then(move |_| {
                    // drop(thread_count);
                    ok(())
                }),
            );
=======
                            }
                        }

                        None
                    }
                },
            };

            match save_post(&DB_POOL, &post, image_id) {
                Ok(post_exists) => {
                    if post_exists {
                        warn!("{}: post ID {} already recorded", title, post.id);
                    }
                }
                Err(ue) => match ue.source {
                    Source::Internal => {
                        error!(
                            "{}: {}: {}: {}{}{}{}",
                            title,
                            post.id,
                            post.url,
                            ue.file.unwrap_or(""),
                            ue.line
                                .map(|line| Cow::Owned(format!("#{}", line)))
                                .unwrap_or(Cow::Borrowed("")),
                            if ue.file.is_some() || ue.line.is_some() {
                                ": "
                            } else {
                                ""
                            },
                            ue.error
                        );
                        std::process::exit(1);
                    }
                    _ => warn!("{}: saving post ID {} failed: {}", title, post.id, ue.error),
                },
            };
>>>>>>> 8dfc0f2d
        });

    // future::poll_fn(move || {
    // println!("{}", Arc::strong_count(&thread_count));
    // if Arc::strong_count(&thread_count) > 1 {
    //     Ok(Async::NotReady)
    // } else {
    //     println!("Ready!");
    //     Ok(Async::Ready(()))
    // }
    // })
    ok(())
}

fn main() {
    lazy_static::lazy_static! {
        static ref REQW_CLIENT: Client = Client::new();
        static ref MONTH_RE: Regex = Regex::new(r"(\d\d)\..+$").unwrap();
        static ref YEAR_RE: Regex = Regex::new(r"\d\d\d\d").unwrap();
    }

    setup_logging();
    let matches = clap_app!(
        ingest =>
            (version: crate_version!())
            (author: crate_authors!(","))
            (about: crate_description!())
<<<<<<< HEAD
            (@arg VERBOSE: -v --("verbose") "Verbose logging")
=======
            (@arg NO_SKIP_MONTHS: -M --("no-skip-months") "Don't skip past months we already have")
            (@arg VERBOSE: -v --verbose "Verbose logging")
            (@arg NO_DELETE: -D --("no-delete") "Don't delete archive files when done")
>>>>>>> 8dfc0f2d
            (@arg PATHS: +required +multiple "The URLs or paths of the files to ingest")
    )
    .get_matches();

    let verbose = matches.is_present("VERBOSE");
    let no_delete = matches.is_present("NO_DELETE");

    tokio::run(
        stream::iter_ok(matches.values_of_lossy("PATHS").unwrap())
            .and_then(move |path| {
                let month: i32 = MONTH_RE
                    .captures(&path)
                    .and_then(|caps| caps.get(1))
                    .ok_or_else(|| format_err!("couldn't find month in {}", path))
                    .and_then(|m| m.as_str().parse().map_err(Error::from))
                    .unwrap();

                let year: i32 = YEAR_RE
                    .find(&path)
                    .ok_or_else(|| format_err!("couldn't find year in {}", path))
                    .and_then(|m| m.as_str().parse().map_err(Error::from))
                    .unwrap();

                let month_f = f64::from(month);
                let year_f = f64::from(year);

                info!("Ingesting {}", &path);

                let (input_future, arch_path): (Box<Future<Item = File, Error = Error> + Send>, _) =
                    if path.starts_with("http://") || path.starts_with("https://") {
                        let arch_path = std::env::var("HOME").map_err(Error::from).unwrap()
                            + "/archives/"
                            + Url::parse(&path)
                                .map_err(Error::from)
                                .unwrap()
                                .path_segments()
                                .ok_or_else(|| format_err!("cannot-be-a-base-url"))
                                .unwrap()
                                .next_back()
                                .ok_or_else(|| format_err!("no last path segment"))
                                .unwrap();

                        let arch_file = if Path::exists(Path::new(&arch_path)) {
                            info!("Found existing archive file");

                            Box::new(future::result(
                                OpenOptions::new()
                                    .read(true)
                                    .open(&arch_path)
                                    .map_err(Error::from),
                            )) as _
                        } else {
                            info!("Downloading archive file");
                            let arch_file = OpenOptions::new()
                                .create_new(true)
                                .read(true)
                                .write(true)
                                .open(&arch_path)
                                .map_err(Error::from)
                                .unwrap();

                            Box::new(REQW_CLIENT.get(&path).send().map_err(Error::from).and_then(
                                move |resp| {
                                    resp.into_body()
                                        .map_err(Error::from)
                                        .fold(arch_file, |mut arch_file, chunk| {
                                            io::copy(&mut chunk.as_ref(), &mut arch_file)
                                                .map(move |_| arch_file)
                                                .map_err(Error::from)
                                        })
                                        .and_then(|mut arch_file| {
                                            arch_file
                                                .seek(SeekFrom::Start(0))
                                                .map_err(Error::from)?;

                                            Ok(arch_file)
                                        })
                                },
                            )) as _
                        };

                        (arch_file, Some(arch_path))
                    } else {
                        (
                            Box::new(future::result(File::open(&path).map_err(Error::from))) as _,
                            None,
                        )
                    };

                input_future.map_err(|e| panic!(e)).and_then(move |input| {
                    info!("Processing posts we already have");

                    let mut already_have = BTreeSet::new();

                    DB_POOL
                        .get()
                        .map_err(Error::from)
                        .unwrap()
                        .query_iter(
                            "SELECT reddit_id_int FROM posts \
                             WHERE EXTRACT(month FROM created_utc) = $1 \
                             AND EXTRACT(year FROM created_utc) = $2",
                            &[&month_f, &year_f],
                        )
                        .map_err(Error::from)
                        .unwrap()
                        .for_each(|row| {
                            already_have.insert(row.get(0));
                            Ok(())
                        })
                        .map_err(Error::from)
                        .unwrap();

                    let already_have_len = already_have.len();
                    info!(
                        "Already have {} post{}",
                        already_have_len,
                        if already_have_len == 1 { "" } else { "s" }
                    );

                    let already_have = if already_have_len > 0 {
                        Some(already_have)
                    } else {
                        None
                    };

                    let input = BufReader::new(input);

                    let title = format!("{:02}-{}", month, year);

                    let ingest_fut: Box<dyn future::Future<Item = (), Error = ()> + Send> =
                        if path.ends_with("bz2") {
                            Box::new(ingest_json(
                                &title,
                                already_have,
                                bzip2::bufread::BzDecoder::new(input),
                                verbose,
                            )) as _
                        } else if path.ends_with("xz") {
                            Box::new(ingest_json(
                                &title,
                                already_have,
                                xz2::bufread::XzDecoder::new(input),
                                verbose,
                            )) as _
                        } else if path.ends_with("zst") {
                            Box::new(ingest_json(
                                &title,
                                already_have,
                                zstd::stream::read::Decoder::new(input)
                                    .map_err(Error::from)
                                    .unwrap(),
                                verbose,
                            )) as _
                        } else {
                            Box::new(ingest_json(&title, already_have, input, verbose)) as _
                        };

                    ingest_fut.map(move |_| {
                        if let Some(arch_path) = arch_path {
                            remove_file(arch_path).map_err(Error::from).unwrap();
                        }

                        info!("Done ingesting {}", &path);
                    })
                })
            })
<<<<<<< HEAD
            .for_each(|_| ok(()))
            .map_err(|_| ()),
    );
=======
            .map_err(Error::from)?;

        let already_have_len = already_have.len();
        info!(
            "Already have {} post{}",
            already_have_len,
            if already_have_len == 1 { "" } else { "s" }
        );

        let already_have = if already_have_len > 0 {
            Some(already_have)
        } else {
            None
        };

        let input = BufReader::new(input);

        let title = format!("{:02}-{}", month, year);

        if path.ends_with("bz2") {
            ingest_json(
                &title,
                already_have,
                bzip2::bufread::BzDecoder::new(input),
                verbose,
            );
        } else if path.ends_with("xz") {
            ingest_json(
                &title,
                already_have,
                xz2::bufread::XzDecoder::new(input),
                verbose,
            );
        } else if path.ends_with("zst") {
            ingest_json(
                &title,
                already_have,
                zstd::stream::read::Decoder::new(input).map_err(Error::from)?,
                verbose,
            );
        } else {
            ingest_json(&title, already_have, input, verbose);
        }

        if !no_delete {
            if let Some(arch_path) = arch_path {
                remove_file(arch_path).map_err(Error::from)?;
            }
        }

        info!("Done ingesting {}", &path);
    }

    Ok(())
>>>>>>> 8dfc0f2d
}<|MERGE_RESOLUTION|>--- conflicted
+++ resolved
@@ -9,7 +9,7 @@
 use postgres::NoTls;
 use r2d2_postgres::{r2d2, PostgresConnectionManager};
 use regex::Regex;
-use reqwest::{r#async::Client, StatusCode, Url};
+use reqwest::{r#async::Client, Url};
 use serde_json::from_value;
 use serde_json::{Deserializer, Value};
 use std::borrow::Cow;
@@ -21,7 +21,7 @@
 use std::sync::{Arc, RwLock};
 use tokio::prelude::*;
 
-use future::{err, ok, result};
+use future::{err, ok};
 
 macros::multi_either!(2);
 
@@ -105,15 +105,10 @@
         }))
     };
 
-<<<<<<< HEAD
-    // let thread_count = Arc::new(());
-    let blacklist = Arc::new(RwLock::new(HashSet::<String>::new()));
-=======
     let mut blacklist = HashSet::<Cow<str>>::new();
     blacklist.extend(PERMA_BLACKLIST.iter().map(|s| Cow::Borrowed(*s)));
 
-    let blacklist = std::sync::RwLock::new(blacklist);
->>>>>>> 8dfc0f2d
+    let blacklist = Arc::new(RwLock::new(blacklist));
 
     check_json
         .filter_map(|post| {
@@ -137,7 +132,6 @@
             }
         })
         .for_each(|mut post: Submission| {
-            // let thread_count = thread_count.clone();
             let lazy_title = title.clone();
             let title = title.clone();
             let lazy_blacklist = blacklist.clone();
@@ -174,48 +168,35 @@
                     ok(post)
                 })
                 .and_then(move |post| {
-                    let post_id = post.id.clone();
-                    let post_url = post.url.clone();
-
-                    let e_post_id = post.id.clone();
-                    let e_post_url = post.url.clone();
-
-<<<<<<< HEAD
                     let e_title = title.clone();
 
                     save_hash(post.url.clone(), HashDest::Images)
-                        .and_then(move |(_hash, _hash_dest, image_id, exists)| {
-                            (result(save_post(&DB_POOL, &post, image_id)), ok(exists))
-                        })
-                        .map(move |(post_exists, exists)| {
-                            if !post_exists {
-                                if verbose {
-                                    if exists {
-                                        info!(
-                                            "{}: {}: {} already exists",
-                                            title, post_id, post_url
-                                        );
-                                    } else {
-                                        info!(
-                                            "{}: {}: {} successfully hashed",
-                                            title, post_id, post_url
-                                        );
-                                    }
+                        .then(|res| match res {
+                            Ok(o) => Ok((post, o)),
+                            Err(e) => Err((post, e)),
+                        })
+                        .map(move |(post, (_hash, _hash_dest, image_id, exists))| {
+                            if verbose {
+                                if exists {
+                                    info!("{}: {}: {} already exists", title, post.id, post.url);
+                                } else {
+                                    info!(
+                                        "{}: {}: {} successfully hashed",
+                                        title, post.id, post.url
+                                    );
                                 }
-                            } else {
-                                warn!("{}: post ID {} already recorded", title, post_id);
                             }
-                        })
-                        .map_err(move |ue| {
-                            let post_id = e_post_id;
-                            let post_url = e_post_url;
+
+                            (post, image_id)
+                        })
+                        .map_err(move |(post, ue)| {
                             match ue.source {
                                 Source::Internal => {
                                     error!(
                                         "{}: {}: {}: {}{}{}{}",
                                         e_title,
-                                        post_id,
-                                        post_url,
+                                        post.id,
+                                        post.url,
                                         ue.file.unwrap_or(""),
                                         ue.line
                                             .map(|line| Cow::Owned(format!("#{}", line)))
@@ -231,156 +212,52 @@
                                 }
                                 _ => {
                                     if let Some(e) = ue.error.downcast_ref::<reqwest::Error>() {
-                                        if let Some(StatusCode::NOT_FOUND) = e.status() {
-                                            if !verbose {
-                                                return;
-                                            }
-                                        } else if e.is_timeout()
+                                        if e.is_timeout()
                                             || e.get_ref()
                                                 .and_then(|e| e.downcast_ref::<hyper::Error>())
                                                 .map(hyper::Error::is_connect)
                                                 .unwrap_or(false)
                                         {
-                                            if is_link_special(&post_url) {
+                                            if is_link_special(&post.url) {
                                                 error!(
                                                     "{}: {}: {}: Special link timed out",
-                                                    e_title, post_id, post_url
+                                                    e_title, post.id, post.url
                                                 );
                                                 std::process::exit(1);
                                             }
-                                            if let Ok(url) = Url::parse(&post_url) {
+                                            if let Ok(url) = Url::parse(&post.url) {
                                                 if let Some(domain) = url.domain() {
                                                     blacklist
                                                         .write()
                                                         .unwrap()
-                                                        .insert(domain.to_string());
+                                                        .insert(Cow::Owned(domain.to_string()));
                                                 }
                                             }
                                         }
-=======
-            let image_id = match save_hash(&post.url, HashDest::Images) {
-                Ok((_hash, _hash_dest, image_id, exists)) => {
-                    if verbose {
-                        if exists {
-                            info!("{}: {}: {} already exists", title, post.id, post.url);
-                        } else {
-                            info!("{}: {}: {} successfully hashed", title, post.id, post.url);
-                        }
-                    }
-                    Some(image_id)
-                }
-                Err(ue) => match ue.source {
-                    Source::Internal => {
-                        error!(
-                            "{}: {}: {}: {}{}{}{}",
-                            title,
-                            post.id,
-                            post.url,
-                            ue.file.unwrap_or(""),
-                            ue.line
-                                .map(|line| Cow::Owned(format!("#{}", line)))
-                                .unwrap_or(Cow::Borrowed("")),
-                            if ue.file.is_some() || ue.line.is_some() {
-                                ": "
-                            } else {
-                                ""
-                            },
-                            ue.error
-                        );
-                        std::process::exit(1);
-                    }
-                    _ => {
-                        warn!("{}: {}: {} failed: {}", title, post.id, post.url, ue.error);
-                        if let Some(e) = ue.error.downcast_ref::<reqwest::Error>() {
-                            if let Some(StatusCode::NOT_FOUND) = e.status() {
-                                if !verbose {
-                                    return;
-                                }
-                            } else if e.is_timeout()
-                                || e.get_ref()
-                                    .and_then(|e| e.downcast_ref::<hyper::Error>())
-                                    .map(hyper::Error::is_connect)
-                                    .unwrap_or(false)
-                            {
-                                if is_link_important(&post.url) {
-                                    error!(
-                                        "{}: {}: {}: Special link timed out",
-                                        title, post.id, post.url
-                                    );
-                                    std::process::exit(1);
-                                }
-                                if let Ok(url) = Url::parse(&post.url) {
-                                    if let Some(domain) = url.domain() {
-                                        blacklist
-                                            .write()
-                                            .unwrap()
-                                            .insert(Cow::Owned(domain.to_string()));
->>>>>>> 8dfc0f2d
                                     }
                                     warn!(
                                         "{}: {}: {} failed: {}",
-                                        e_title, post_id, post_url, ue.error
+                                        e_title, post.id, post.url, ue.error
                                     );
                                 }
-<<<<<<< HEAD
                             };
-                        })
-                })
-                .then(move |_| {
-                    // drop(thread_count);
-                    ok(())
+
+                            post
+                        })
+                        .then(move |res| {
+                            let (post, image_id) = res
+                                .map(|tup| (tup.0, Some(tup.1)))
+                                .unwrap_or_else(|post| (post, None));
+                            save_post(&DB_POOL, &post, image_id)
+                        })
+                        .map(|_| ())
+                        .map_err(|e| {
+                            error!("Saving post failed: {}", e);
+                            std::process::exit(1);
+                        })
                 }),
             );
-=======
-                            }
-                        }
-
-                        None
-                    }
-                },
-            };
-
-            match save_post(&DB_POOL, &post, image_id) {
-                Ok(post_exists) => {
-                    if post_exists {
-                        warn!("{}: post ID {} already recorded", title, post.id);
-                    }
-                }
-                Err(ue) => match ue.source {
-                    Source::Internal => {
-                        error!(
-                            "{}: {}: {}: {}{}{}{}",
-                            title,
-                            post.id,
-                            post.url,
-                            ue.file.unwrap_or(""),
-                            ue.line
-                                .map(|line| Cow::Owned(format!("#{}", line)))
-                                .unwrap_or(Cow::Borrowed("")),
-                            if ue.file.is_some() || ue.line.is_some() {
-                                ": "
-                            } else {
-                                ""
-                            },
-                            ue.error
-                        );
-                        std::process::exit(1);
-                    }
-                    _ => warn!("{}: saving post ID {} failed: {}", title, post.id, ue.error),
-                },
-            };
->>>>>>> 8dfc0f2d
         });
-
-    // future::poll_fn(move || {
-    // println!("{}", Arc::strong_count(&thread_count));
-    // if Arc::strong_count(&thread_count) > 1 {
-    //     Ok(Async::NotReady)
-    // } else {
-    //     println!("Ready!");
-    //     Ok(Async::Ready(()))
-    // }
-    // })
     ok(())
 }
 
@@ -397,13 +274,9 @@
             (version: crate_version!())
             (author: crate_authors!(","))
             (about: crate_description!())
-<<<<<<< HEAD
-            (@arg VERBOSE: -v --("verbose") "Verbose logging")
-=======
             (@arg NO_SKIP_MONTHS: -M --("no-skip-months") "Don't skip past months we already have")
             (@arg VERBOSE: -v --verbose "Verbose logging")
             (@arg NO_DELETE: -D --("no-delete") "Don't delete archive files when done")
->>>>>>> 8dfc0f2d
             (@arg PATHS: +required +multiple "The URLs or paths of the files to ingest")
     )
     .get_matches();
@@ -563,72 +436,17 @@
                         };
 
                     ingest_fut.map(move |_| {
-                        if let Some(arch_path) = arch_path {
-                            remove_file(arch_path).map_err(Error::from).unwrap();
+                        if !no_delete {
+                            if let Some(arch_path) = arch_path {
+                                remove_file(arch_path).map_err(Error::from).unwrap();
+                            }
                         }
 
                         info!("Done ingesting {}", &path);
                     })
                 })
             })
-<<<<<<< HEAD
             .for_each(|_| ok(()))
             .map_err(|_| ()),
     );
-=======
-            .map_err(Error::from)?;
-
-        let already_have_len = already_have.len();
-        info!(
-            "Already have {} post{}",
-            already_have_len,
-            if already_have_len == 1 { "" } else { "s" }
-        );
-
-        let already_have = if already_have_len > 0 {
-            Some(already_have)
-        } else {
-            None
-        };
-
-        let input = BufReader::new(input);
-
-        let title = format!("{:02}-{}", month, year);
-
-        if path.ends_with("bz2") {
-            ingest_json(
-                &title,
-                already_have,
-                bzip2::bufread::BzDecoder::new(input),
-                verbose,
-            );
-        } else if path.ends_with("xz") {
-            ingest_json(
-                &title,
-                already_have,
-                xz2::bufread::XzDecoder::new(input),
-                verbose,
-            );
-        } else if path.ends_with("zst") {
-            ingest_json(
-                &title,
-                already_have,
-                zstd::stream::read::Decoder::new(input).map_err(Error::from)?,
-                verbose,
-            );
-        } else {
-            ingest_json(&title, already_have, input, verbose);
-        }
-
-        if !no_delete {
-            if let Some(arch_path) = arch_path {
-                remove_file(arch_path).map_err(Error::from)?;
-            }
-        }
-
-        info!("Done ingesting {}", &path);
-    }
-
-    Ok(())
->>>>>>> 8dfc0f2d
 }